# Hootux

Hootux was created with the intention of learning how a kernel works and started from 
[Phill Opp's blog: how to write an os in rust](https://os.phil-opp.com/). This project was not made just to write 
"Hello, world" to the display from bare metal, but to create a proper usable kernel that **should** be able to be used for 
general purpose work. The idea is to become a POSIX compatible unix like monolithic kernel.

As much as I'd like for this to be used for proper work I know it won't. Before beginning this project I knew nothing 
about kernel design, and I will continue to keep myself somewhere in the dark until I'm ready to compare this 
project with ones that have been thought through. This is an ambitious project for someone of my capability so this 
project will probably evolve quite slowly. I've created this project to learn, so it'd be stupid of me to not share this
knowledge. If you've stumbled on this project and want more information feel free to create an issue and ask even if it
seems stupid.

## Building

### Dependencies

 - Rust is required to build this project. Installation instructions can be found [here](https://rustup.rs/)
 - `llvm-tools-preview` and `rust-src` is required to build the bootloader and can be installed using `rustup component add llvm-tools-preview rust-src`
 - all other dependencies will be fetched by cargo during the build process.

### Actually building

Hootux is built and run via the root crate which acts as a runner the built binaries can be found thi the `target` directory

 - `cargo build`          : will build the binaries normally without running

Note: There is currently a bug in the artifact dependencies feature that causes it to resolve features incorrectly.

### Running

Hootux comes with a runner for running with qemu-system-x86_64 which can run bia the following commands.
- `cargo run -- --uefi`  : will boot hootux in qemu using ovmf firmware
- `cargo run -- --bios`  : will boot hootux in qemu using legacy boot
- `cargo run -- --help`  : will provide a help message with extra arguments and their usages

Booting with uefi firmware requires the `runcfg.toml` to be set correctly. It requires at the very least to be pointed 
to a working uefi firmware image at the key `uefi.bios` This project will not provide a working firmware. I also 
recommend setting an `uefi.vars` a efivars file. 

## TODO

This part is mostly for my own sanity to try to manage what I want to do and to lay out the things I need to to to
achieve them.

<<<<<<< HEAD
=======
 - Remove combinedAllocator in favour of a solution that doesn't suck.
 - Replace InterruptIndex with abstract IRQ type
   - Replace all its uses
   - Ok maybe it should be a struct wrapper around it.
     - This allows a proper kernel interrupt API using a private InterruptIndex
 - Unify initialization of ACPI consumers
>>>>>>> b791a1db
 - Clean up memory module
   - make buddy allocators use the same code
     - use a marker for optimizing it.
 - AHCI driver
   - Refactor it
     - It's currently a can of spaghetti
 - BASIC shell
   - what why? 
   - because it's my kernel
   - do after AHCI so it can access sata drives
 - Fix and write tests
   - because I really need to
 - Add gdbstub
   - do mp first. to allow tasks to be run asynchronously while the debugger is doing things.
 - ~~Multiprocessing~~
   - NUMA?
   - thread local allocators?
   - Add TLB synchronization to allocator to prevent shootdowns
     - Add dirty linear-memory free-list where linear addresses are freed into.
 - Add caching mechanism
   - Because it seems useful and interesting to implement
   - I need to figure out the best way to do this too.
   - I'd like to use an ARC algorithm, but it seems a bit over my head.
 - ANSI support
   - ~~This will require creating a font module using bitmaps not rasters~~
     - Just take a font from Linux and use `bindgen`
 - VFS
   - Support FAT filesystems
   - EXT too maybe?
   - Do psudoFSs first
   - RAM-disk support
     - With quotas
     - This doesn't seem too hard.
 - Investigate making drivers the sole owners of PCI devices
   - Kernel requires some ownership, pass a dyn Into<pci::DeviceControl> to the kernel
 - Fix PCI ownership models
   - Current idea, save al PCI functions in static arr of &dyn PciDevice drivers must implement this and place themselves into the arr
     - This allows the kernel to have control through the static arr, requests cna be processed by the driver and the driver must reconfigure the pci dev.
   - Also for BAR memory.
     - Make kernel alloc the memory and keep a Arc<Option<*\[u8\]>> into it share it between all things that want to access it.
 - Upgrade logger
   - Add log buffer in memory to be recalled later
   - Print time in messages
   - Print module in messages
     - Debug and trace should have the full fn name
     - Others should just mention the module name
       - Except in debug mode, do the full path
 - Move PCI into its own driver crate
 - Add kernel shell
   - This could be quite useful for debugging
   - Drivers can register commands into it to provide functionality that is otherwise useless un user-mode.
     - Things like running hardware tests
 - Add USB support
 - Create tooling to parse and interpret QEMU `-d` and trace outputs<|MERGE_RESOLUTION|>--- conflicted
+++ resolved
@@ -44,15 +44,12 @@
 This part is mostly for my own sanity to try to manage what I want to do and to lay out the things I need to to to
 achieve them.
 
-<<<<<<< HEAD
-=======
  - Remove combinedAllocator in favour of a solution that doesn't suck.
  - Replace InterruptIndex with abstract IRQ type
    - Replace all its uses
    - Ok maybe it should be a struct wrapper around it.
      - This allows a proper kernel interrupt API using a private InterruptIndex
  - Unify initialization of ACPI consumers
->>>>>>> b791a1db
  - Clean up memory module
    - make buddy allocators use the same code
      - use a marker for optimizing it.
